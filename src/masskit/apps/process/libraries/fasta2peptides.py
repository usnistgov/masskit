--- conflicted
+++ resolved
@@ -39,13 +39,8 @@
 
 def trypsin(residues):
     """
-<<<<<<< HEAD
-    Follow the rules for a tryptic digestion enzyme to yield peptides from a given protein
-    string.The cleavage rule for trypsin is: after R or K, but not before P
-=======
     Follow the rules for a tryptic digestion enzyme to yield peptides from a given
     protein string. The cleavage rule for trypsin is: after R or K, but not before P
->>>>>>> cfa3f398
 
     :param residues: protein string
     :return: yield peptides in order
@@ -127,10 +122,6 @@
     :param missed: maximum number of possible missed cleavages
     :return: yield peptides in order
     """
-<<<<<<< HEAD
-    p = PepTuple(nterm=False, pep="", cterm=False)
-=======
->>>>>>> cfa3f398
     for sz in range(min,max+1):
         last_residue = len(residues)-sz
         for i in range(last_residue+1):
