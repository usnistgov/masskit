#!/usr/bin/env python
import sys
import json
import time
import math

from datetime import datetime
from pathlib import Path
from urllib.parse import urlparse
from typing import Iterable

import requests

import hydra
from omegaconf import DictConfig

import pyarrow as pa
import pyarrow.csv as pv
import pyarrow.parquet as pq

from concurrent.futures import ThreadPoolExecutor
from rich.console import Console
from rich.progress import (
    BarColumn,
    DownloadColumn,
    MofNCompleteColumn,
    Progress,
    TaskID,
    TextColumn,
    TimeRemainingColumn,
    track,
    TransferSpeedColumn,
)
from masskit.utils.general import MassKitSearchPathPlugin
from hydra.core.plugins import Plugins


Plugins.instance().register(MassKitSearchPathPlugin)


global_console = Console()


class Download:

    def __init__(self, urls: Iterable[str], dest_dir: str):
        """Download multiple files to the given directory."""

        self.progress = Progress(
            TextColumn("[bold blue]{task.fields[filename]}", justify="right"),
            BarColumn(bar_width=None),
            "[progress.percentage]{task.percentage:>3.1f}%",
            "•",
            DownloadColumn(),
            "•",
            TransferSpeedColumn(),
            "•",
            TimeRemainingColumn(),
            transient=False,
            console=global_console,
        )

        with self.progress:
            with ThreadPoolExecutor(max_workers=4) as pool:
                for url in urls:
                    filename = url.split("/")[-1]
                    dest_path = dest_dir / filename
                    task_id = self.progress.add_task(
                        "download", filename=filename, start=False)
                    pool.submit(self.download_url, task_id, url, dest_path)

    def download_url(self, task_id: TaskID, url: str, path):
        with requests.get(url, stream=True) as r:
            r.raise_for_status()
            # The download display will break if the response doesn't contain content length
            total_size_in_bytes = int(r.headers.get('content-length', 0))
            self.progress.update(task_id, total=total_size_in_bytes)
            with path.open('wb') as f:
                self.progress.start_task(task_id)
                for chunk in r.iter_content(chunk_size=32768):
                    f.write(chunk)
                    self.progress.update(task_id, advance=len(chunk))
        self.progress.console.print(f"Downloaded {path}")


class PubChemCAS:

    def __init__(self, cfg):
        self.cfg = cfg
        self.progress = Progress(
            TextColumn("[bold blue]{task.fields[filename]}", justify="right"),
            BarColumn(bar_width=None),
            "[progress.percentage]{task.percentage:>3.1f}%",
            "•",
            MofNCompleteColumn(),
            "•",
            TimeRemainingColumn(),
            transient=False,
            console=global_console,
        )
        self.cas_schema = pa.schema([
            pa.field("cid", pa.int64()),
            pa.field("cas", pa.string()),
            pa.field("name", pa.string())
        ])
        self.parse_pubchem_json()

    def pubchem_cas(self, session, page):
        parameters = {
            'source': 'CAS Common Chemistry',
            'heading_type': 'Compound',
            'heading': 'CAS',
            'page': str(page),
            'response_type': 'save',
            'response_basename': 'PubChemAnnotations_CAS'
        }
<<<<<<< HEAD
        r = session.get(self.cfg.queries.cas.urlbase, timeout=5, params=parameters)
        #print(r.url)
        #print(r.headers)
=======
        r = session.get(self.cfg.pubchem.cas.urlbase,
                        timeout=5, params=parameters)
        # print(r.url)
        # print(r.headers)
>>>>>>> 038a0e06
        r.raise_for_status()
        rjson = r.json()['Annotations']
        return rjson

    def get_pubchem_cas(self):
        annots = []
        with self.progress:
            task_id = self.progress.add_task(
                "download",
<<<<<<< HEAD
                filename=self.cfg.queries.cas.file, 
=======
                filename=self.cfg.pubchem.cas.file,
>>>>>>> 038a0e06
                start=False,
            )
            with requests.Session() as s:
                rjson = self.pubchem_cas(s, 1)
                annots.extend(rjson['Annotation'])
                total_pages = rjson['TotalPages']
                self.progress.update(task_id, total=total_pages)
                self.progress.start_task(task_id)
                self.progress.update(task_id, advance=1)
                for pageno in range(2, total_pages+1):
                    rjson = self.pubchem_cas(s, pageno)
                    annots.extend(rjson['Annotation'])
                    self.progress.update(task_id, advance=1)
<<<<<<< HEAD
            self.progress.console.print(f"Downloaded {self.cfg.queries.cas.file}")
=======
            self.progress.console.print(
                f"Downloaded {self.cfg.pubchem.cas.file}")
>>>>>>> 038a0e06
        return annots

    def use_pubchem_cache(self, filename):
        path = Path(filename).expanduser()
        if (not path.is_file()):
            Path(path.parent).mkdir(parents=True, exist_ok=True)
            data = self.get_pubchem_cas()
            fresh_data = json.dumps(data)
            if len(fresh_data) > 0:
                with path.open('w') as f:
                    f.write(fresh_data)
        else:
            self.progress.console.print(f"Using cache file {filename}")
        with path.open('r') as f:
            cache_data = json.load(f)
        return cache_data

    def parse_pubchem_json(self):
        path = Path(self.cfg.cache.dir).expanduser()

        parquet_file = path / self.cfg.queries.cas.parquet
        if parquet_file.is_file():
            self.progress.console.print(f"Using cache file {parquet_file}")
            return

        cache_file = path / self.cfg.queries.cas.file
        casdata = self.use_pubchem_cache(cache_file)

        records = self.cas_schema.empty_table().to_pydict()
        for entry in casdata:
            cas = entry.get('SourceID')
            name = entry.get('Name')
            recs = entry.get('LinkedRecords')
            if recs:
                cid_list = recs.get('CID')
                for cid in cid_list:
                    records["cid"].append(cid)
                    records["cas"].append(cas)
                    records["name"].append(name)
        table = pa.table(records, self.cas_schema)
        pq.write_table(table, parquet_file)


class PubChemWiki:

    def __init__(self, cfg):
        self.cfg = cfg
        self.progress = Progress(
            TextColumn("[bold blue]{task.fields[filename]}", justify="right"),
            BarColumn(bar_width=None),
            "[progress.percentage]{task.percentage:>3.1f}%",
            "•",
            MofNCompleteColumn(),
            "•",
            TimeRemainingColumn(),
            transient=False,
            console=global_console,
        )
        self.parse_pubchem_json()
        self.counts_schema = pa.schema([
            pa.field("cid", pa.int64()),
            pa.field("pageviews", pa.int64()),
            pa.field("months", pa.int64()),
            pa.field("references", pa.int64()),
            pa.field("average_pageviews", pa.float32())
        ])
        self.fetch_counts()

    def pubchem_wiki(self, session, page):
        parameters = {
            'source': 'Wikipedia',
            'heading_type': 'Compound',
            'heading': 'Wikipedia',
            'page': str(page),
            'response_type': 'save',
            'response_basename': 'PubChemAnnotations_Wikipedia'
        }
<<<<<<< HEAD
        r = session.get(self.cfg.queries.wikipedia.pubchem_urlbase, timeout=5, params=parameters)
        #print(r.url)
        #print(r.headers)
=======
        r = session.get(self.cfg.pubchem.wikipedia.urlbase,
                        timeout=5, params=parameters)
        # print(r.url)
        # print(r.headers)
>>>>>>> 038a0e06
        r.raise_for_status()
        rjson = r.json()['Annotations']
        return rjson

    def get_pubchem_wiki(self):
        annots = []
        with self.progress:
            task_id = self.progress.add_task(
                "download",
<<<<<<< HEAD
                filename=self.cfg.queries.wikipedia.file, 
=======
                filename=self.cfg.pubchem.wikipedia.file,
>>>>>>> 038a0e06
                start=False,
            )
            with requests.Session() as s:
                rjson = self.pubchem_wiki(s, 1)
                annots.extend(rjson['Annotation'])
                total_pages = rjson['TotalPages']
                self.progress.update(task_id, total=total_pages)
                self.progress.start_task(task_id)
                self.progress.update(task_id, advance=1)
                for pageno in range(2, total_pages+1):
                    # description="Fetching Wikipedia entries:"):
                    rjson = self.pubchem_wiki(s, pageno)
                    annots.extend(rjson['Annotation'])
                    self.progress.update(task_id, advance=1)
<<<<<<< HEAD
            self.progress.console.print(f"Downloaded {self.cfg.queries.wikipedia.file}")
=======
            self.progress.console.print(
                f"Downloaded {self.cfg.pubchem.wikipedia.file}")
>>>>>>> 038a0e06
        return annots

    def use_pubchem_cache(self, filename):
        path = Path(filename).expanduser()
        if (not path.is_file()):
            Path(path.parent).mkdir(parents=True, exist_ok=True)
            data = self.get_pubchem_wiki()
            fresh_data = json.dumps(data)
            if len(fresh_data) > 0:
                with path.open('w') as f:
                    f.write(fresh_data)
        else:
            self.progress.console.print(f"Using cache file {filename}")
        with path.open('r') as f:
            cache_data = json.load(f)
        return cache_data

    def parse_pubchem_json(self):
        self.path = Path(self.cfg.cache.dir).expanduser()
        cache_file = self.path / self.cfg.queries.wikipedia.file
        wikidata = self.use_pubchem_cache(cache_file)

        self.cid2url = dict()
        for entry in wikidata:
            name = entry.get('Name')
            recs = entry.get('LinkedRecords')
            cid = None
            url = entry.get('URL')
            if recs:
                cid_list = recs.get('CID')
                for cid in cid_list:
                    if cid in self.cid2url:
                        self.cid2url[cid].add(url)
                    else:
                        self.cid2url[cid] = set({url})
        CIDs = set(self.cid2url.keys())

    def parse_counts(self, wikijson):
        items = wikijson['items']
        total = 0
        months = 0
        for item in items:
            total += int(item['views'])
            months += 1
        return (total, months)

    def fetch_counts(self):
        parquet_file = Path(self.cfg.cache.dir).expanduser() / \
            self.cfg.queries.wikipedia.parquet
        if parquet_file.is_file():
            self.progress.console.print(f"Using cache file {parquet_file}")
            return
        # Even though today might not be a full month, they only return results up to the previous full month.
        today = datetime.today().strftime('%Y%m%d')
        records = self.counts_schema.empty_table().to_pydict()
        with self.progress:
            task_id = self.progress.add_task(
                "download",
                filename="Wikipedia Page Views",
                start=False,
            )
            with requests.session() as session:
                session.headers.update(
                    {'User-Agent': self.cfg.queries.wikipedia.user_agent})
                self.progress.update(task_id, total=len(self.cid2url))
                self.progress.start_task(task_id)
                for k, v in self.cid2url.items():
                    total = 0
                    months = 0
                    references = 0
                    for url in v:
                        parts = urlparse(url)
                        # Can't use the following beacuse of pages like:
                        #    https://en.wikipedia.org/wiki/Tegafur/gimeracil/oteracil
                        # chemical = Path(parts.path).name
                        chemical = parts.path.replace(
                            "/wiki/", "", 1).replace("/", "%2F")
                        # Some links which look like the following don't work:
                        #    https://en.wikipedia.org/w/index.php?title=Diammonium_dioxido(dioxo)molybdenum&action=edit&redlink=1
                        if "index.php" in chemical:
                            continue
                        req_url = f'https://wikimedia.org/api/rest_v1/metrics/pageviews/per-article/{parts.hostname}/all-access/user/{chemical}/monthly/20150701/{today}'
                        r = session.get(req_url, timeout=10)
                        r.raise_for_status()
                        counts = self.parse_counts(r.json())
                        total += counts[0]
                        months += counts[1]
                        references += 1
                        time.sleep(
                            1/self.cfg.queries.wikipedia.reqs_per_second)
                    self.progress.update(task_id, advance=1)
                    records["cid"].append(k)
                    records["pageviews"].append(total)
                    records["months"].append(months)
                    records["references"].append(references)
                    if months == 0:
                        records["average_pageviews"].append(0)
                    else:
                        records["average_pageviews"].append(total/months)

        table = pa.table(records, self.counts_schema)
        pq.write_table(table, parquet_file)

# Obsolete function to get the InChI data for a set of CIDs
# Now we are downloading the complete list from a file they publish.
<<<<<<< HEAD
# def get_pubchem_inchi(CIDs, cfg):
#     print(f"Fetching InChI from PubChem for {len(CIDs)} CIDs:")
#     annots = []
#     num_groups = math.ceil(len(CIDs)/cfg.queries.cid2inchi.group_size)
#     cid_str = [str(x) for x in CIDs]

#     with requests.Session() as s:
#         for i in track(range(num_groups), transient=False, description="Fetching PubChem InChI entries:"):
#             cid = ",".join(cid_str[i:i+cfg.queries.cid2inchi.group_size])
#             req = f"https://pubchem.ncbi.nlm.nih.gov/rest/pug/compound/cid/{cid}/property/InChI,InChIKey/JSON"
#             r = s.get(req,timeout=5)
#             r.raise_for_status()
#             rjson = r.json()['PropertyTable']
#             annots.extend(rjson['Properties'])
#             time.sleep(1/cfg.queries.cid2inchi.reqs_per_second)
#     print()
#     return annots

class PubChemFTP:

    def __init__(self, cfg):
        self.cfg = cfg
        self.cache_pubchem_files(self.cfg.pubchem)

    def get_csv_type(self, t):
        if t == 'int8':
            return pa.int8()
        if t == 'int64':
            return pa.int64()
        
        return pa.string()

    def get_convert_options(self, col_types):
        col_types = {}
        for field in col_types:
            col_types[field['name']] = self.get_csv_type(field['type'])
        return pv.ConvertOptions(column_types=col_types)

    def cache_pubchem_files(self, cfg: DictConfig):
        dlpath = Path(self.cfg.cache.dir).expanduser()
        dlpath.mkdir(parents=True, exist_ok=True)
        dlurls = []
        csv_files = {}

        # Check which files need downloaded
        for key in cfg.keys():
            dlurl = cfg[key].url
            filename = dlurl.split('/')[-1]
            csv_file = dlpath / filename
            if not csv_file.is_file():
                dlurls.append(dlurl)
            else:
                global_console.print(f"Using cached source file: {csv_file}")
            csv_files[key] = csv_file

        # Perform required downloads
        if len(dlurls) > 0:
            Download(dlurls, dlpath)

        # Transform CSV file to Parquet
        for key in cfg.keys():
            pqfile = dlpath / cfg[key].parquet
            if not pqfile.is_file():
                csv_file = csv_files[key]
                global_console.print(f"transforming {csv_file.name} -> {pqfile.name}")
                convert_opts = self.get_convert_options(cfg[key].types)
                read_opts = pv.ReadOptions(column_names=cfg[key].headers)
                old_column_names = read_opts.column_names
                new_column_names = self.get_new_columns(old_column_names, cfg[key])
                print(f"\t{old_column_names} -> {new_column_names}")
                table = pv.read_csv(csv_file, 
                                    parse_options=pv.ParseOptions(delimiter='\t'),
                                    convert_options=convert_opts,
                                    read_options=read_opts
                                    )
                #global_console.print(table)
                table = self.process(table, cfg[key], new_column_names)
                pq.write_table(table, pqfile)
            else:
                global_console.print(f"Using cached processed file: {pqfile}")

    def get_new_columns(self, old_columns, cfg: DictConfig):
        if "process" in cfg:
            new_columns = list(cfg.process.groupby)
            new_columns.append(cfg.process.agg_newname)
            return new_columns
        else:
            return old_columns
=======


def get_pubchem_inchi(CIDs, cfg):
    print(f"Fetching InChI from PubChem for {len(CIDs)} CIDs:")
    annots = []
    num_groups = math.ceil(len(CIDs)/cfg.queries.cid2inchi.group_size)
    cid_str = [str(x) for x in CIDs]

    with requests.Session() as s:
        for i in track(range(num_groups), transient=False, description="Fetching PubChem InChI entries:"):
            cid = ",".join(cid_str[i:i+cfg.queries.cid2inchi.group_size])
            req = f"https://pubchem.ncbi.nlm.nih.gov/rest/pug/compound/cid/{cid}/property/InChI,InChIKey/JSON"
            r = s.get(req, timeout=5)
            r.raise_for_status()
            rjson = r.json()['PropertyTable']
            annots.extend(rjson['Properties'])
            time.sleep(1/cfg.queries.cid2inchi.reqs_per_second)
    print()
    return annots


def get_csv_type(t):
    if t == 'int8':
        return pa.int8()
    if t == 'int64':
        return pa.int64()

    return pa.string()


def get_convert_options(col_types):
    col_types = {}
    for field in col_types:
        col_types[field['name']] = get_csv_type(field['type'])
    return pv.ConvertOptions(column_types=col_types)


def cache_pubchem_files(cfg: DictConfig):
    dlpath = Path(cfg.cache.dir).expanduser()
    dlpath.mkdir(parents=True, exist_ok=True)
    dlurls = []
    transform_files = []

    for key in cfg.pubchem.keys():
        if key == "wikipedia":
            continue
        if key == "cas":
            continue
        dlurl = cfg.pubchem[key].url
        filename = dlurl.split('/')[-1]
        csv_file = dlpath / filename
        if not csv_file.is_file():
            dlurls.append(dlurl)
        else:
            global_console.print(f"Using cache file {csv_file}")
        pqfile = dlpath / cfg.pubchem[key].parquet
        transform_files.append((csv_file, pqfile, key))
    if len(dlurls) > 0:
        Download(dlurls, dlpath)
    for xfile in transform_files:
        if not xfile[1].is_file():
            global_console.print(
                f"transforming {xfile[0].name} -> {xfile[1].name}")
            convert_opts = get_convert_options(cfg.pubchem[xfile[2]].types)
            read_opts = pv.ReadOptions(
                column_names=cfg.pubchem[xfile[2]].headers)
            print(read_opts.column_names)
            table = pv.read_csv(xfile[0],
                                parse_options=pv.ParseOptions(delimiter='\t'),
                                convert_options=convert_opts,
                                read_options=read_opts
                                )
            # global_console.print(table)
            pq.write_table(table, xfile[1])
>>>>>>> 038a0e06

    def process(self, table: pa.Table, cfg: DictConfig, column_names):
        if "process" in cfg:
            agg_list = [(cfg.process.aggregate, cfg.process.type)]
            sort_order = []
            for name in cfg.process.groupby:
                sort_order.append( (name, "ascending") )
            table = table.group_by(cfg.process.groupby).aggregate(agg_list).sort_by(sort_order).rename_columns(column_names)
        return table

class Analyze:

    def __init__(self, cfg):
        self.cfg = cfg
        self.cache_path = Path(self.cfg.cache.dir).expanduser()
        self.load_nist_data()
        self.load_cas()
        self.wikipedia_counts()
        self.pmid_counts()
        self.patent_counts()
        self.do_joins()
        self.save_data()

    def load_nist_data(self):
        tables = []
        for file in self.cfg.nist.files:
            table = pq.read_table(file, columns=['id', 'name', 'inchi_key'])
            tables.append(table)
        tables
        all_inchi_keys = pa.concat_arrays(
            [i.column("inchi_key").combine_chunks() for i in tables])
        inchi_keys = set(all_inchi_keys.unique().to_pylist())

        # Find the overlapping set with PubChem
        cid2inchi_file = self.cache_path / self.cfg.pubchem.inchi.parquet
        cid2inchi_full = pq.read_table(
            cid2inchi_file, columns=['cid', 'inchi_key'])
        table2 = pa.table({'inchi_key': inchi_keys})
        self.cid2inchi = cid2inchi_full.join(
            table2, keys='inchi_key', join_type='inner')
        print(
            f"InChI keys matched: {self.cid2inchi.num_rows} out of {len(inchi_keys)}.")

    def load_cas(self):
        cid2cas_file = self.cache_path / self.cfg.queries.cas.parquet
        self.cid2cas = pq.read_table(cid2cas_file)
        table = self.cid2inchi.join(
            self.cid2cas, keys='cid', join_type='inner')
        print(f"cas counts, num rows: {table.num_rows}")

    def pmid_counts(self):
        cid2pubmed_file = self.cache_path / self.cfg.pubchem.pmid.parquet
        cid2pmid_full = pq.read_table(cid2pubmed_file, columns=['cid', 'pmid'])
        cid2pmid_matched = self.cid2inchi.join(
            cid2pmid_full, keys='cid', join_type='inner')
        self.cid2pmid = cid2pmid_matched.group_by(
            ['cid', 'inchi_key']).aggregate([("pmid", "count_distinct")])
        print(f"pmid counts, num rows: {self.cid2pmid.num_rows}")

    def patent_counts(self):
        cid2patent_file = self.cache_path / self.cfg.pubchem.patent.parquet
        cid2patent_full = pq.read_table(cid2patent_file)

        # The Patent table is too big, so we need to join by parts
        sz = 50000000
        tables = []
        for i in track(range(0, cid2patent_full.num_rows, sz)):
            subtbl = cid2patent_full.slice(offset=i, length=sz)
            jointbl = self.cid2inchi.join(
                subtbl, keys='cid', join_type='inner')
            tables.append(jointbl)
            # print(f"Working on row numbers {i:,d} through {i+sz-1:,d}")
        cid2patent_matched = pa.concat_tables(tables)
        self.cid2patent = cid2patent_matched.group_by(
            ['cid', 'inchi_key']).aggregate([("patent_id", "count")])
        print(f"patent counts, num rows: {self.cid2patent.num_rows}")

    def wikipedia_counts(self):
        cid2wikipedia_file = self.cache_path / self.cfg.queries.wikipedia.parquet
        self.cid2wikipedia = pq.read_table(cid2wikipedia_file, columns=[
                                           'cid', 'average_pageviews'])
        print(f"Wikipedia counts, num rows: {self.cid2wikipedia.num_rows}")
        # wiki_counts = cid2wikipedia.sort_by([("average_pageviews","descending")])

    def do_joins(self):
        table = self.cid2inchi.join(
            self.cid2cas, keys='cid', join_type='left outer')
        table = table.join(self.cid2wikipedia, keys='cid',
                           join_type='left outer')
        table = table.join(self.cid2pmid, keys=[
                           'cid', 'inchi_key'], join_type='left outer')
        table = table.join(self.cid2patent, keys=[
                           'cid', 'inchi_key'], join_type='left outer')

        self.data = table.sort_by([("cid", "ascending")])

    def save_data(self):
        pq.write_table(self.data, "pubchem_links.parquet")

# Join arrow tables:
# https://stackoverflow.com/questions/72122461/join-two-pyarrow-tables


@hydra.main(config_path="conf", config_name="config_pubchem_links", version_base=None)
<<<<<<< HEAD
def main(cfg: DictConfig) -> int:
    # for k in cfg.pubchem.keys():
    #     print(k)
    #     print(cfg.pubchem[k].types)
    #     if "process" in cfg.pubchem[k]:
    #         print(cfg.pubchem[k].process)    
    # return 0
=======
def pubchem_links_app(cfg: DictConfig) -> int:
>>>>>>> 038a0e06
    global_console.print("Attempting to find or download data files:")
    casdata = PubChemCAS(cfg)
    wikidata = PubChemWiki(cfg)
    pubchemdata = PubChemFTP(cfg)

    #res = Analyze(cfg)

    return 0


if __name__ == '__main__':
    sys.exit(pubchem_links_app())<|MERGE_RESOLUTION|>--- conflicted
+++ resolved
@@ -114,16 +114,9 @@
             'response_type': 'save',
             'response_basename': 'PubChemAnnotations_CAS'
         }
-<<<<<<< HEAD
         r = session.get(self.cfg.queries.cas.urlbase, timeout=5, params=parameters)
         #print(r.url)
         #print(r.headers)
-=======
-        r = session.get(self.cfg.pubchem.cas.urlbase,
-                        timeout=5, params=parameters)
-        # print(r.url)
-        # print(r.headers)
->>>>>>> 038a0e06
         r.raise_for_status()
         rjson = r.json()['Annotations']
         return rjson
@@ -133,11 +126,7 @@
         with self.progress:
             task_id = self.progress.add_task(
                 "download",
-<<<<<<< HEAD
                 filename=self.cfg.queries.cas.file, 
-=======
-                filename=self.cfg.pubchem.cas.file,
->>>>>>> 038a0e06
                 start=False,
             )
             with requests.Session() as s:
@@ -151,12 +140,7 @@
                     rjson = self.pubchem_cas(s, pageno)
                     annots.extend(rjson['Annotation'])
                     self.progress.update(task_id, advance=1)
-<<<<<<< HEAD
             self.progress.console.print(f"Downloaded {self.cfg.queries.cas.file}")
-=======
-            self.progress.console.print(
-                f"Downloaded {self.cfg.pubchem.cas.file}")
->>>>>>> 038a0e06
         return annots
 
     def use_pubchem_cache(self, filename):
@@ -234,16 +218,9 @@
             'response_type': 'save',
             'response_basename': 'PubChemAnnotations_Wikipedia'
         }
-<<<<<<< HEAD
         r = session.get(self.cfg.queries.wikipedia.pubchem_urlbase, timeout=5, params=parameters)
         #print(r.url)
         #print(r.headers)
-=======
-        r = session.get(self.cfg.pubchem.wikipedia.urlbase,
-                        timeout=5, params=parameters)
-        # print(r.url)
-        # print(r.headers)
->>>>>>> 038a0e06
         r.raise_for_status()
         rjson = r.json()['Annotations']
         return rjson
@@ -253,11 +230,7 @@
         with self.progress:
             task_id = self.progress.add_task(
                 "download",
-<<<<<<< HEAD
                 filename=self.cfg.queries.wikipedia.file, 
-=======
-                filename=self.cfg.pubchem.wikipedia.file,
->>>>>>> 038a0e06
                 start=False,
             )
             with requests.Session() as s:
@@ -272,12 +245,7 @@
                     rjson = self.pubchem_wiki(s, pageno)
                     annots.extend(rjson['Annotation'])
                     self.progress.update(task_id, advance=1)
-<<<<<<< HEAD
             self.progress.console.print(f"Downloaded {self.cfg.queries.wikipedia.file}")
-=======
-            self.progress.console.print(
-                f"Downloaded {self.cfg.pubchem.wikipedia.file}")
->>>>>>> 038a0e06
         return annots
 
     def use_pubchem_cache(self, filename):
@@ -383,7 +351,6 @@
 
 # Obsolete function to get the InChI data for a set of CIDs
 # Now we are downloading the complete list from a file they publish.
-<<<<<<< HEAD
 # def get_pubchem_inchi(CIDs, cfg):
 #     print(f"Fetching InChI from PubChem for {len(CIDs)} CIDs:")
 #     annots = []
@@ -472,82 +439,6 @@
             return new_columns
         else:
             return old_columns
-=======
-
-
-def get_pubchem_inchi(CIDs, cfg):
-    print(f"Fetching InChI from PubChem for {len(CIDs)} CIDs:")
-    annots = []
-    num_groups = math.ceil(len(CIDs)/cfg.queries.cid2inchi.group_size)
-    cid_str = [str(x) for x in CIDs]
-
-    with requests.Session() as s:
-        for i in track(range(num_groups), transient=False, description="Fetching PubChem InChI entries:"):
-            cid = ",".join(cid_str[i:i+cfg.queries.cid2inchi.group_size])
-            req = f"https://pubchem.ncbi.nlm.nih.gov/rest/pug/compound/cid/{cid}/property/InChI,InChIKey/JSON"
-            r = s.get(req, timeout=5)
-            r.raise_for_status()
-            rjson = r.json()['PropertyTable']
-            annots.extend(rjson['Properties'])
-            time.sleep(1/cfg.queries.cid2inchi.reqs_per_second)
-    print()
-    return annots
-
-
-def get_csv_type(t):
-    if t == 'int8':
-        return pa.int8()
-    if t == 'int64':
-        return pa.int64()
-
-    return pa.string()
-
-
-def get_convert_options(col_types):
-    col_types = {}
-    for field in col_types:
-        col_types[field['name']] = get_csv_type(field['type'])
-    return pv.ConvertOptions(column_types=col_types)
-
-
-def cache_pubchem_files(cfg: DictConfig):
-    dlpath = Path(cfg.cache.dir).expanduser()
-    dlpath.mkdir(parents=True, exist_ok=True)
-    dlurls = []
-    transform_files = []
-
-    for key in cfg.pubchem.keys():
-        if key == "wikipedia":
-            continue
-        if key == "cas":
-            continue
-        dlurl = cfg.pubchem[key].url
-        filename = dlurl.split('/')[-1]
-        csv_file = dlpath / filename
-        if not csv_file.is_file():
-            dlurls.append(dlurl)
-        else:
-            global_console.print(f"Using cache file {csv_file}")
-        pqfile = dlpath / cfg.pubchem[key].parquet
-        transform_files.append((csv_file, pqfile, key))
-    if len(dlurls) > 0:
-        Download(dlurls, dlpath)
-    for xfile in transform_files:
-        if not xfile[1].is_file():
-            global_console.print(
-                f"transforming {xfile[0].name} -> {xfile[1].name}")
-            convert_opts = get_convert_options(cfg.pubchem[xfile[2]].types)
-            read_opts = pv.ReadOptions(
-                column_names=cfg.pubchem[xfile[2]].headers)
-            print(read_opts.column_names)
-            table = pv.read_csv(xfile[0],
-                                parse_options=pv.ParseOptions(delimiter='\t'),
-                                convert_options=convert_opts,
-                                read_options=read_opts
-                                )
-            # global_console.print(table)
-            pq.write_table(table, xfile[1])
->>>>>>> 038a0e06
 
     def process(self, table: pa.Table, cfg: DictConfig, column_names):
         if "process" in cfg:
@@ -652,7 +543,6 @@
 
 
 @hydra.main(config_path="conf", config_name="config_pubchem_links", version_base=None)
-<<<<<<< HEAD
 def main(cfg: DictConfig) -> int:
     # for k in cfg.pubchem.keys():
     #     print(k)
@@ -660,9 +550,6 @@
     #     if "process" in cfg.pubchem[k]:
     #         print(cfg.pubchem[k].process)    
     # return 0
-=======
-def pubchem_links_app(cfg: DictConfig) -> int:
->>>>>>> 038a0e06
     global_console.print("Attempting to find or download data files:")
     casdata = PubChemCAS(cfg)
     wikidata = PubChemWiki(cfg)
